<<<<<<< HEAD
# Unreleased

- Split into library and binary
=======
# Version 0.8.5

- (#145) Allow `~~~` to be code blocks

# Version 0.8.4

- (#137) Add yaml syntax highlighting.
- (#139) Fix codeblocks which includes `\r` characters.
- (#143) Add luau syntax highlighting.
>>>>>>> 5fe3a9f6

# Version 0.8.3

- (#132) Allows the user to center the markdown. Config options are
  `left|center|right`
- (#135) Fix crash when quote block was left empty.

# Version 0.8.2

- Escape resets to original ordering in file tree.
- Fix crash in list if newline started with a number. It was parsed as index of
  a list even if it wasn't.
- Fix divide by zero error on tables.
- Allow codeblocks to start indented.
- Actually make use of default quote coloring.

# Version 0.8.1

- (#113) Small images does not get the maximum space of 20 font heights, but the
  space they occupy.
- (#127) `MDT` now loads files lazily. No more loading screen :).

# Version 0.8.0

- (#122) Fixes crash when codeblocks contained characters longer than one byte
  and the codeblock is supposed to be highlighted.
- Delay cloning text blocks until they are within viewport. Large improvement in
  debug mode.
- (#120) Fixes aligning of ordered list with indexes over 9.
- (#50) Add customizing keyboard inputs. (**BREAKING** Some default were
  changed)

# Version 0.7.4

- (#104) Files can now be opened in `$EDITOR` from `MDT`.
  - Tested with Neovim and Vim.
- (#110) Add a Nix flake.
- (#105 partially) More flexible table dash parsing.
- Add highlighting for css, html, php, typescript.
- (#105) Length is defined by longest cell in the column.
  - Cell wrapping is not implemented yet.
- Inline code can be written with triple ticks, but it checks if it's a
  codeblock first.

# Version 0.7.3

- Fix quote blocks word wrapping.
- Add the arrow keys as aliases for HJKL (#103, by @cmrschwarz)
- Add Scala syntax highlighting (#117, by @sierikov)
- (#106) `MDT` now allows text part of link to cross multiple lines.
- Allow arbitrary programming language in codeblock. Does not mean it will get
  highlighted.

# Version 0.7.2

- Images which was below viewport would crash the app when reaching it.
- Improve parsing for quotes. It allows them to be indented. As with indented
  paragraphs, this TUI does not respect indenting in for blocks other than
  lists.
- Tabs are now transformed to 4 spaces in codeblocks. May be reversed when
  proper rendering of tabs is configured.

# Version 0.7.1

- Changes default width to 100
- Add possibility to change config using environment variables
- Fix crash when terminal does not respond with font size

# Version 0.7.0

## Images!!

It now supports images!! Mostly thanks to the
[ratatui-image crate](https://crates.io/crates/ratatui-image). For terminals
with a nerd font and no image support it will fall back to Unicode half blocks.
This means `MD-TUI` is a poor fit for `TTY`s. (#15).

## Fixes

- Code block without specifying language now has leading empty line.

# Version 0.6.3

- Improve heading search.
- (#67) numbering of ordered list is now handled automatically.

# Version 0.6.2

## Fixes

- (#92) Fix page counter which had the total number of pages wrong sometimes.
- (#49) Headings are visually separate-able, and configurable.
- (#96) The scroll is not affected on file change. It also now detects file
  changes.

# Version 0.6.0

## NEW FEATURE

**SYNTAX HIGHLIGHTING!**

Currently adds support for (with more to come):

- Rust
- JavaScript
- Java
- Go
- Python
- Ocaml
- Json
- Bash/sh
- C/C++
- Lua

## Fixes

- Crash when number of markdown files where exactly at page limit at user tried
  to scroll to the last one using `j` or `k`.
- Improved resizing. Can still crash if the terminal changes too fast. (#69)
- Improve heading parsing.
- Paragraphs could clip the end and last to chars of words could be clipped.

# Version 0.5.2

## Fixes

- Fix parsing of word modifiers after last version broke them.

# Version 0.5.1

## Breaking change

- `s` key now tries to find the top link in view. It searches downward, but
  selects the last one link if it doesn't find any.

## Added key

- The `S` key does the same as `s` but searches from two thirds up and does the
  search both ways.

## Fixes

- Every block now has a newline between them regardless of users formatting.
- Fixed tasks which was parsed incorrectly.
- Changed how spaces are parsed in lists so search markings can become nicer.
- (#83) Search markings vastly improved. Both in performance and multiple word
  capturing. It is however slightly more strict. The search `something` will not
  match end of sentence like `something.` or `something,`.
- (#84) Changed parsing grammar to allow italic/bold/strike through words to
  wrap newline in quote blocks.
- Other minor changes to parsing.

# Version 0.5.0

## Fixes

- #64 Tables and code blocks destroyed search marking for every block type
  following.
- Gave code blocks a bit more space.
- #68 Improve link parsing. Root counts from where `mdt` was invoked.
- #72 If paragraphs started with italic modifier, it didn't work. Now fixed.
- Bold&italic had an issue of consuming its preceding whitespace.
- #78 Fixed wrong indentation of lists.

## New features

- #33 Able to jump the next or previous search result.
- #65 Quote markings supported.
- #75 Wiki links. `[[linkToSomething]]` or `[[URL|Some title]]` is supported.

# Version 0.4.2

## New features

- Added new option `gitignore` which, when set to true (default false), does not
  load files from `.gitignore`.
- When in link mode, you can press `h` to hover/see where the link goes (#35)

## New behavior

- It continues to find markdown files even if it meets a directory it's not
  allowed to read (#51)

## Fixes

- Support multi-line comments (#56)
- Paragraphs after table don't look weird anymore (#48)

# Version 0.4.1

## Fixes

- #52 Code no longer does an unnecessary division
- #53 Programming language in code block is now optional
- #55 No longer crashes when a block of something is higher than then terminal
  height and clips both the top and bottom

# Version 0.4.0

## New features

- Adds configuration for custom coloring and width (#4)
- Supports bold and italic at the same time (#47)

## Fixes

- Stricter italic checking (#45)
- Allowing escaping some characters (#28)
- Rewrote table parsing (slight regression. Noted in #48)
- Allows newlines in code blocks

# Version 0.3.2

## Fixes

- #39 does not panic at horizontal separators
- #36 More aggressive check for comments
- #40 Checks file endings on relative files<|MERGE_RESOLUTION|>--- conflicted
+++ resolved
@@ -1,8 +1,7 @@
-<<<<<<< HEAD
 # Unreleased
 
-- Split into library and binary
-=======
+- Allow using md-tui as a library
+
 # Version 0.8.5
 
 - (#145) Allow `~~~` to be code blocks
@@ -12,7 +11,6 @@
 - (#137) Add yaml syntax highlighting.
 - (#139) Fix codeblocks which includes `\r` characters.
 - (#143) Add luau syntax highlighting.
->>>>>>> 5fe3a9f6
 
 # Version 0.8.3
 
