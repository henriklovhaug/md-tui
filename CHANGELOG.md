# Version 0.4.2

## New features

<<<<<<< HEAD
- Added new option `gitignore` which, when set to true (default false), does not
  load files from `.gitignore`.
=======
- When in link mode, you can press `h` to hover/see where the link goes (#35)
>>>>>>> 63a0a75b

## New behavior

- It continues to find markdown files even if it meets a directory it's not
  allowed to read (#51)

## Fixes

- Support multiline comments (#56)
- Paragraphs after table don't look weird anymore (#48)

# Version 0.4.1

## Fixes

- #52 Code no longer does an unnecessary division
- #53 Programming language in code block is now optional
- #55 No longer crashes when a block of something is higher than then terminal
  height and clips both the top and bottom

# Version 0.4.0

## New features

- Adds configuration for custom coloring and width (#4)
- Supports bold and italic at the same time (#47)

## Fixes

- Stricter italic checking (#45)
- Allowing escaping some characters (#28)
- Rewrote table parsing (slight regression. Noted in #48)
- Allows newlines in code blocks

# Version 0.3.2

## Fixes

- #39 does not panic at horizontal separators
- #36 More aggressive check for comments
- #40 Checks file endings on relative files<|MERGE_RESOLUTION|>--- conflicted
+++ resolved
@@ -2,12 +2,9 @@
 
 ## New features
 
-<<<<<<< HEAD
 - Added new option `gitignore` which, when set to true (default false), does not
   load files from `.gitignore`.
-=======
 - When in link mode, you can press `h` to hover/see where the link goes (#35)
->>>>>>> 63a0a75b
 
 ## New behavior
 
