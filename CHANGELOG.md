# Version 0.7.3

- Fix quote blocks word wrapping.
- Add the arrow keys as aliases for HJKL (#103, by @cmrschwarz)
<<<<<<< HEAD
- Add Scala syntax highlighting (#117, by @sierikov)
=======
- (#106) `MDT` now allows text part of link to cross multiple lines.
- Allow arbitrary programming language in codeblock. Does not mean it will get
  highlighted.
>>>>>>> 274b0602

# Version 0.7.2

- Images which was below viewport would crash the app when reaching it.
- Improve parsing for quotes. It allows them to be indented. As with indented
  paragraphs, this TUI does not respect indenting in for blocks other than
  lists.
- Tabs are now transformed to 4 spaces in codeblocks. May be reversed when
  proper rendering of tabs is configured.

# Version 0.7.1

- Changes default width to 100
- Add possibility to change config using environment variables
- Fix crash when terminal does not respond with font size

# Version 0.7.0

## Images!!

It now supports images!! Mostly thanks to the
[ratatui-image crate](https://crates.io/crates/ratatui-image). For terminals
with a nerd font and no image support it will fall back to Unicode half blocks.
This means `MD-TUI` is a poor fit for `TTY`s. (#15).

## Fixes

- Code block without specifying language now has leading empty line.

# Version 0.6.3

- Improve heading search.
- (#67) numbering of ordered list is now handled automatically.

# Version 0.6.2

## Fixes

- (#92) Fix page counter which had the total number of pages wrong sometimes.
- (#49) Headings are visually separate-able, and configurable.
- (#96) The scroll is not affected on file change. It also now detects file
  changes.

# Version 0.6.0

## NEW FEATURE

**SYNTAX HIGHLIGHTING!**

Currently adds support for (with more to come):

- Rust
- JavaScript
- Java
- Go
- Python
- Ocaml
- Json
- Bash/sh
- C/C++
- Lua

## Fixes

- Crash when number of markdown files where exactly at page limit at user tried
  to scroll to the last one using `j` or `k`.
- Improved resizing. Can still crash if the terminal changes too fast. (#69)
- Improve heading parsing.
- Paragraphs could clip the end and last to chars of words could be clipped.

# Version 0.5.2

## Fixes

- Fix parsing of word modifiers after last version broke them.

# Version 0.5.1

## Breaking change

- `s` key now tries to find the top link in view. It searches downward, but
  selects the last one link if it doesn't find any.

## Added key

- The `S` key does the same as `s` but searches from two thirds up and does the
  search both ways.

## Fixes

- Every block now has a newline between them regardless of users formatting.
- Fixed tasks which was parsed incorrectly.
- Changed how spaces are parsed in lists so search markings can become nicer.
- (#83) Search markings vastly improved. Both in performance and multiple word
  capturing. It is however slightly more strict. The search `something` will not
  match end of sentence like `something.` or `something,`.
- (#84) Changed parsing grammar to allow italic/bold/strike through words to
  wrap newline in quote blocks.
- Other minor changes to parsing.

# Version 0.5.0

## Fixes

- #64 Tables and code blocks destroyed search marking for every block type
  following.
- Gave code blocks a bit more space.
- #68 Improve link parsing. Root counts from where `mdt` was invoked.
- #72 If paragraphs started with italic modifier, it didn't work. Now fixed.
- Bold&italic had an issue of consuming its preceding whitespace.
- #78 Fixed wrong indentation of lists.

## New features

- #33 Able to jump the next or previous search result.
- #65 Quote markings supported.
- #75 Wiki links. `[[linkToSomething]]` or `[[URL|Some title]]` is supported.

# Version 0.4.2

## New features

- Added new option `gitignore` which, when set to true (default false), does not
  load files from `.gitignore`.
- When in link mode, you can press `h` to hover/see where the link goes (#35)

## New behavior

- It continues to find markdown files even if it meets a directory it's not
  allowed to read (#51)

## Fixes

- Support multi-line comments (#56)
- Paragraphs after table don't look weird anymore (#48)

# Version 0.4.1

## Fixes

- #52 Code no longer does an unnecessary division
- #53 Programming language in code block is now optional
- #55 No longer crashes when a block of something is higher than then terminal
  height and clips both the top and bottom

# Version 0.4.0

## New features

- Adds configuration for custom coloring and width (#4)
- Supports bold and italic at the same time (#47)

## Fixes

- Stricter italic checking (#45)
- Allowing escaping some characters (#28)
- Rewrote table parsing (slight regression. Noted in #48)
- Allows newlines in code blocks

# Version 0.3.2

## Fixes

- #39 does not panic at horizontal separators
- #36 More aggressive check for comments
- #40 Checks file endings on relative files<|MERGE_RESOLUTION|>--- conflicted
+++ resolved
@@ -2,13 +2,10 @@
 
 - Fix quote blocks word wrapping.
 - Add the arrow keys as aliases for HJKL (#103, by @cmrschwarz)
-<<<<<<< HEAD
 - Add Scala syntax highlighting (#117, by @sierikov)
-=======
 - (#106) `MDT` now allows text part of link to cross multiple lines.
 - Allow arbitrary programming language in codeblock. Does not mean it will get
   highlighted.
->>>>>>> 274b0602
 
 # Version 0.7.2
 
